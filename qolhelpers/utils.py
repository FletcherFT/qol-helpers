import shutil
import argparse
import mimetypes
import uuid
import json
from multiprocessing.pool import ThreadPool, Pool
import itertools
import tqdm
<<<<<<< HEAD
import concurrent.futures
from pathlib import Path
from typing import Sequence, Tuple, List, Union
import sys
import os
=======
from qolhelpers.images import threshold_and_crop, detect_anomalies
import cv2
>>>>>>> be3ba194


def find_files_threaded(path: os.PathLike, extensions: Sequence[str], recursive: bool) -> List[Path]:
    # Make the path of type pathlib.Path
    if not isinstance(path, Path):
        path = Path(path)
    file_paths = []
    if not path.exists():
        print(f"Could not find {path}.", file=sys.stderr)
        return file_paths
    # If the path is a directory, glob for the extensions
    if path.is_dir():
        for ext in extensions:
            file_paths.extend(path.rglob(f"*{ext}")) if recursive else file_paths.extend(path.glob(f"*{ext}"))
    # If it's a file, check that it has a matching extension.
    elif path.is_file():
        if path.suffix not in extensions:
            print(f"Not one of the specified file types: {path}.", file=sys.stderr)
            return file_paths
        file_paths.append(path)
    else:
        print(f"Not a file or directory: {path}", file=sys.stderr)

    return file_paths


def find_files(extensions: Union[str, Sequence[str]], paths: Union[os.PathLike, Sequence[os.PathLike]],
               recursive: bool = False, num_threads: int = 4) -> Tuple[Path]:
    """
            Finds files with the specified extensions in the specified paths and returns them as a tuple.
            :param extensions: The extension of the file, starting with a '.' is optional (e.g. '.png')
            :param paths:  A list of Path objects pointing to specific files, or directories to search.
            :param recursive: Flag to indicate if the directory search should be recursive or not.
            :param num_threads: Number of worker threads to complete search.
            :return: A tuple of valid Path objects.
        """
    extensions = [ext if ext.startswith(".") else "." + ext for ext in extensions]

    with concurrent.futures.ThreadPoolExecutor(max_workers=num_threads) as executor:
        tasks = [executor.submit(find_files_threaded, path, extensions, recursive) for path in paths]
        file_paths = sum([result for task in concurrent.futures.as_completed(tasks) for result in task.result()])

    return tuple(file_paths)


def get_extensions_for_type(general_type):
    """
    A tool to list all the possible extensions for a given file type.
    :param general_type:
    :return:
    """
    mimetypes.init()
    for ext in mimetypes.types_map:
        if mimetypes.types_map[ext].split('/')[0] == general_type:
            yield ext


def parse_args():
    parent_parser = argparse.ArgumentParser()
    parent_parser.add_argument("-v", "--verbose", action="store_true", help="Print information.")
    subparsers = parent_parser.add_subparsers(dest="command")
    copy_images = subparsers.add_parser("copy_images",
                                        add_help=False,
                                        description="Copy images from directories to a destination.")
    copy_images.add_argument("folders", type=Path, nargs="+", help="Directories to search through, can also be a json file with a dictionary mapping destination keys to source values.")
    copy_images.add_argument("-o", "--output", default=".", type=Path, help="Folder to copy images into. Default current folder.")
    copy_images.add_argument("-i", "--images", type=str, nargs="+", help="File extensions to search for.", default=list(get_extensions_for_type("image")))
    copy_images.add_argument("-u", "--uuid", action="store_true", help="Generate UUIDv4s for files. Ensures all images are copied.")
    copy_images.add_argument("--dry_run", action="store_true", help="Do not copy, just output mappings.")
    crop_images = subparsers.add_parser("crop_images",
                                        add_help=False,
                                        description="Crop images from directories to a destination.")
    crop_images.add_argument("folders", type=Path, nargs="+", help="Directories to search through, can also be a json file with a dictionary mapping destination keys to source values.")
    crop_images.add_argument("-o", "--output", default=".", type=Path, help="Folder to copy images into. Default current folder.")
    crop_images.add_argument("-i", "--images", type=str, nargs="+", help="File extensions to search for.", default=list(get_extensions_for_type("image")))
    crop_images.add_argument("-p", "--padding", type=int, default=0, help="Pad the crop.")
    crop_images.add_argument("--dry_run", action="store_true", help="Do not copy, just output mappings.")
    detect_anomalies = subparsers.add_parser("detect_anomalies",
                                        add_help=False,
                                        description="Detect anomalies.")
    detect_anomalies.add_argument("folders", type=Path, nargs="+",
                             help="Directories to search through, can also be a json file with a dictionary mapping destination keys to source values.")
    detect_anomalies.add_argument("-o", "--output", default="./anomalies.txt", type=Path,
                             help="File to copy images into. Default ./anomalies.txt")
    detect_anomalies.add_argument("-i", "--images", type=str, nargs="+", help="File extensions to search for.",
                             default=list(get_extensions_for_type("image")))
    detect_anomalies.add_argument("-c", "--clusters", type=int, default=10, help="Number of clusters to attempt anomaly detection across.")
    detect_anomalies.add_argument("--dry_run", action="store_true", help="Do not copy, just output mappings.")
    args = parent_parser.parse_args()
    return args


def glob_suffix(search_params: dict):
    path = search_params["path"]
    suffix = search_params["suffix"]
    if search_params.get("verbose"):
        print(f"Searching for {suffix} in {path.name}")
    return path.rglob("*" + suffix)


def expand_json_mappings(json_paths: List[Path]):
    mappings = {}
    for path in json_paths:
        with open(path, "r") as f:
            mappings.update(json.load(f))
    return mappings


def search4images(args: argparse.Namespace):
    image_paths = [path for path in args.folders if path.suffix in args.images and path.exists()]
    json_paths = [path for path in args.folders if path.suffix == ".json" and path.exists()]
    json_mappings = expand_json_mappings(json_paths)
    dir_paths = [path for path in args.folders if path.is_dir() and path.exists()]
    combinations = [{"path": p, "suffix": s} for p, s in itertools.product(dir_paths, args.images)]
    with ThreadPool(processes=10) as pool:
        results = pool.map(glob_suffix, combinations)
        output = itertools.chain(json_mappings.items(), *image_paths, *results)
    return output


def copy_worker(args: argparse.Namespace):
    def do_work(mapping):
        if not args.dry_run:
            if Path(mapping[0]).exists():
                if args.verbose:
                    print(f"File exists ", mapping[0])
                    return False
            if args.verbose:
                print(f"copying {mapping[1]} to {mapping[0]}")
            shutil.copy2(mapping[1], mapping[0])
        return True
    return do_work


def copy_images(args: argparse.Namespace):
    # Check the output directory exists
    args.output.mkdir(exist_ok=True, parents=True)
    destination_parent = args.output.resolve()
    # Create iterator for searching source directories for images
    search_results = search4images(args)
    mappings = {}
    # Create mappings from source to destination
    for item in tqdm.tqdm(search_results, desc="Finding images..."):
        if isinstance(item, Path):
            # TODO consider UUIDs to prevent overwriting of images with same filenames.
            if args.uuid:
                destination = destination_parent.joinpath(item.stem + f"_{uuid.uuid4()}" + item.suffix)
            else:
                destination = destination_parent.joinpath(item.name)
            source = item
        elif isinstance(item, tuple):
            destination = item[0]
            source = item[1]
        else:
            raise ValueError("Item is of type: ", type(item), ". Should be either Path or tuple.")
        if str(destination) in mappings:
            if args.verbose:
                print("Already mapped: ", item)
            continue
        mappings.update({str(destination): str(source)})
    with open(args.output.joinpath("image_mappings.json"), "w") as f:
        json.dump(mappings, f)
    with ThreadPool(processes=10) as pool:
        worker = copy_worker(args)
        results = pool.map(worker, mappings.items())
        for res in tqdm.tqdm(results, desc="Copying..."):
            pass
        if args.verbose and args.dry_run:
            print("Dry run complete.")

def crop_worker(args: argparse.Namespace):
    def do_work(mapping):
        if not args.dry_run:
            if Path(mapping[0]).exists():
                if args.verbose:
                    print(f"File exists ", mapping[0])
                    return False
            if args.verbose:
                print(f"cropping {mapping[1]} to {mapping[0]}")
            img = threshold_and_crop(mapping[1], args.padding)
            return cv2.imwrite(mapping[0], img)
        return True
    return do_work


def crop_images(args: argparse.Namespace):
    # Check the output directory exists
    args.output.mkdir(exist_ok=True, parents=True)
    destination_parent = args.output.resolve()
    # Create iterator for searching source directories for images
    search_results = search4images(args)
    mappings = {}
    # Create mappings from source to destination
    for item in tqdm.tqdm(search_results, desc="Finding images..."):
        if isinstance(item, Path):
            destination = destination_parent.joinpath(item.name)
            source = item
        elif isinstance(item, tuple):
            destination = item[0]
            source = item[1]
        else:
            raise ValueError("Item is of type: ", type(item), ". Should be either Path or tuple.")
        if str(destination) in mappings:
            if args.verbose:
                print("Already mapped: ", item)
            continue
        mappings.update({str(destination): str(source)})
    with ThreadPool(processes=10) as pool:
        worker = crop_worker(args)
        results = pool.map(worker, mappings.items())
        for res in tqdm.tqdm(results, desc="Cropping..."):
            pass
        if args.verbose and args.dry_run:
            print("Dry run complete.")


if __name__ == "__main__":
    args = parse_args()
    if args.command == "copy_images":
        copy_images(args)
    if args.command == "crop_images":
        crop_images(args)
    if args.command == "detect_anomalies":
        imgs = search4images(args)
        outliers = detect_anomalies(imgs, 5)
        with open(args.output, "w") as f:
            f.writelines([str(o)+'\n' for o in outliers])<|MERGE_RESOLUTION|>--- conflicted
+++ resolved
@@ -6,16 +6,13 @@
 from multiprocessing.pool import ThreadPool, Pool
 import itertools
 import tqdm
-<<<<<<< HEAD
 import concurrent.futures
 from pathlib import Path
 from typing import Sequence, Tuple, List, Union
 import sys
 import os
-=======
 from qolhelpers.images import threshold_and_crop, detect_anomalies
 import cv2
->>>>>>> be3ba194
 
 
 def find_files_threaded(path: os.PathLike, extensions: Sequence[str], recursive: bool) -> List[Path]:
